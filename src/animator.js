--- conflicted
+++ resolved
@@ -2,14 +2,11 @@
 
   constructor(){
     this.animationStack = [];
-<<<<<<< HEAD
 
     this.useAnimationDoneClasses = false;
     this.animationEnteredClass = 'au-entered';
     this.animationLeftClass = 'au-left';
-=======
     this.isAnimating = false;
->>>>>>> 39f15979
   }
 
   addMultipleEventListener(el, s, fn) {
@@ -100,7 +97,6 @@
           // Step 3.2.3 remove animationend listener
           evAnimEnd.target.removeEventListener(evAnimEnd.type, animEnd);
 
-<<<<<<< HEAD
           // Step 3.2.4 in case animation done animations are active, add the defined entered class to the element
           if(this.useAnimationDoneClasses &&
              this.animationEnteredClass !== undefined &&
@@ -108,9 +104,7 @@
             classList.add(this.animationEnteredClass);
           }
 
-=======
           this.isAnimating = false;
->>>>>>> 39f15979
           resolve(true);
         }, false);
 
@@ -189,7 +183,6 @@
           // Step 3.2.3 remove animationend listener
           evAnimEnd.target.removeEventListener(evAnimEnd.type, animEnd);
 
-<<<<<<< HEAD
           // Step 3.2.4 in case animation done animations are active, add the defined left class to the element
           if(this.useAnimationDoneClasses &&
              this.animationLeftClass !== undefined &&
@@ -197,9 +190,7 @@
             classList.add(this.animationLeftClass);
           }
 
-=======
           this.isAnimating = false;
->>>>>>> 39f15979
           resolve(true);
         }, false);
 
