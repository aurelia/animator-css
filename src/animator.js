--- conflicted
+++ resolved
@@ -61,8 +61,6 @@
       });
   }
 
-<<<<<<< HEAD
-=======
   /**
    * Triggers a DOM-Event with the given type as name and adds the provided element as detail
    * @param eventType the event type
@@ -118,7 +116,6 @@
     return false;
   }
 
->>>>>>> 033e3787
   /* Public API Begin */
   /**
    * Execute a single animation.
