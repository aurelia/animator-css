{
  "name": "aurelia-animator-css",
<<<<<<< HEAD
  "version": "0.2.3",
=======
  "version": "0.3.0",
>>>>>>> 39f15979
  "description": "An implementation of the abstract Animator interface from templating which enables css-based animations.",
  "keywords": [
    "aurelia",
    "animation",
    "css",
    "plugin"
  ],
  "homepage": "http://aurelia.io",
  "bugs": {
    "url": "https://github.com/aurelia/animator-css/issues"
  },
  "license": "MIT",
  "author": "Rob Eisenberg <rob@bluespire.com> (http://robeisenberg.com/)",
  "main": "dist/commonjs/index.js",
  "repository": {
    "type": "git",
    "url": "https://github.com/aurelia/animator-css"
  },
  "jspm": {
    "main": "index",
    "format": "register",
    "directories": {
      "lib": "dist/system"
    },
    "dependencies": {
      "aurelia-templating": "github:aurelia/templating@^0.12.0"
    },
    "devDependencies": {
      "babel": "npm:babel-core@^5.1.13",
      "babel-runtime": "npm:babel-runtime@^5.1.13",
      "core-js": "npm:core-js@^0.9.4"
    }
  },
  "devDependencies": {
    "aurelia-tools": "^0.1.3",
    "conventional-changelog": "0.0.11",
    "del": "^1.1.0",
    "gulp": "^3.8.10",
    "gulp-babel": "^5.1.0",
    "gulp-bump": "^0.1.11",
    "gulp-jshint": "^1.9.0",
    "gulp-yuidoc": "^0.1.2",
    "jasmine-core": "^2.1.3",
    "jasmine-jquery": "^2.0.6",
    "jquery": "^2.1.3",
    "jshint-stylish": "^1.0.0",
    "karma": "^0.12.28",
    "karma-babel-preprocessor": "^5.2.1",
    "karma-chrome-launcher": "^0.1.7",
    "karma-coverage": "^0.3.1",
    "karma-jasmine": "^0.3.2",
    "karma-jasmine-jquery": "^0.1.1",
    "karma-jspm": "^1.1.5",
    "object.assign": "^1.0.3",
    "require-dir": "^0.1.0",
    "run-sequence": "^1.0.2",
    "vinyl-paths": "^1.0.0",
    "yargs": "^2.1.1"
  },
  "aurelia": {
    "usedBy": [],
    "documentation": {
      "links": [
        {
          "rel": "license",
          "mediaType": "text/plain",
          "title": "The MIT License (MIT)",
          "href": "LICENSE"
        },
        {
          "rel": "describedby",
          "mediaType": "application/aurelia-doc+json",
          "title": "API",
          "href": "doc/api.json"
        },
        {
          "rel": "version-history",
          "mediaType": "text/markdown",
          "title": "Change Log",
          "href": "doc/CHANGELOG.md"
        }
      ]
    }
  }
}<|MERGE_RESOLUTION|>--- conflicted
+++ resolved
@@ -1,10 +1,6 @@
 {
   "name": "aurelia-animator-css",
-<<<<<<< HEAD
-  "version": "0.2.3",
-=======
   "version": "0.3.0",
->>>>>>> 39f15979
   "description": "An implementation of the abstract Animator interface from templating which enables css-based animations.",
   "keywords": [
     "aurelia",
