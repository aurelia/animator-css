'use strict';

exports.__esModule = true;

function _classCallCheck(instance, Constructor) { if (!(instance instanceof Constructor)) { throw new TypeError('Cannot call a class as a function'); } }

var CssAnimator = (function () {
  function CssAnimator() {
    _classCallCheck(this, CssAnimator);

    this.animationStack = [];
<<<<<<< HEAD

    this.useAnimationDoneClasses = false;
    this.animationEnteredClass = 'au-entered';
    this.animationLeftClass = 'au-left';
=======
    this.isAnimating = false;
>>>>>>> 39f15979
  }

  CssAnimator.prototype.addMultipleEventListener = function addMultipleEventListener(el, s, fn) {
    var evts = s.split(' '),
        i,
        ii;

    for (i = 0, ii = evts.length; i < ii; ++i) {
      el.addEventListener(evts[i], fn, false);
    }
  };

  CssAnimator.prototype.addAnimationToStack = function addAnimationToStack(animId) {
    if (this.animationStack.indexOf(animId) < 0) {
      this.animationStack.push(animId);
    }
  };

  CssAnimator.prototype.removeAnimationFromStack = function removeAnimationFromStack(animId) {
    var idx = this.animationStack.indexOf(animId);
    if (idx > -1) {
      this.animationStack.splice(idx, 1);
    }
  };

  CssAnimator.prototype.getElementAnimationDelay = function getElementAnimationDelay(element) {
    var styl = window.getComputedStyle(element);
    var prop, delay;

    if (styl.getPropertyValue('animation-delay')) {
      prop = 'animation-delay';
    } else if (styl.getPropertyValue('-webkit-animation-delay')) {
      prop = '-webkit-animation-delay';
    } else if (styl.getPropertyValue('-moz-animation-delay')) {
      prop = '-moz-animation-delay';
    } else {
      return 0;
    }
    delay = styl.getPropertyValue(prop);
    delay = Number(delay.replace(/[^\d\.]/g, ''));

    return delay * 1000;
  };

  CssAnimator.prototype.move = function move() {
    return Promise.resolve(false);
  };

  CssAnimator.prototype.enter = function enter(element) {
    var _this = this;

    return new Promise(function (resolve, reject) {
      var animId = element.toString() + Math.random(),
          classList = element.classList;

      if (_this.useAnimationDoneClasses) {
        classList.remove(_this.animationEnteredClass);
        classList.remove(_this.animationLeftClass);
      }

      classList.add('au-enter');

      var animStart;
      _this.addMultipleEventListener(element, 'webkitAnimationStart animationstart', animStart = function (evAnimStart) {
        _this.isAnimating = true;

        evAnimStart.stopPropagation();

        _this.addAnimationToStack(animId);

        var animEnd;
        _this.addMultipleEventListener(element, 'webkitAnimationEnd animationend', animEnd = function (evAnimEnd) {
          evAnimEnd.stopPropagation();

          classList.remove('au-enter-active');
          classList.remove('au-enter');

          _this.removeAnimationFromStack(animId);

          evAnimEnd.target.removeEventListener(evAnimEnd.type, animEnd);

<<<<<<< HEAD
          if (_this.useAnimationDoneClasses && _this.animationEnteredClass !== undefined && _this.animationEnteredClass !== null) {
            classList.add(_this.animationEnteredClass);
          }

=======
          _this.isAnimating = false;
>>>>>>> 39f15979
          resolve(true);
        }, false);

        evAnimStart.target.removeEventListener(evAnimStart.type, animStart);
      }, false);

      var parent = element.parentElement,
          delay = 0;

      if (parent !== null && parent !== undefined && parent.classList.contains('au-stagger')) {
        var elemPos = Array.prototype.indexOf.call(parent.childNodes, element);
        delay = _this.getElementAnimationDelay(parent) * elemPos;

        setTimeout(function () {
          classList.add('au-enter-active');
        }, delay);
      } else {
        classList.add('au-enter-active');
      }

      setTimeout(function () {
        if (_this.animationStack.indexOf(animId) < 0) {
          classList.remove('au-enter-active');
          classList.remove('au-enter');

          resolve(false);
        }
      }, _this.getElementAnimationDelay(element) + 400 + delay);
    });
  };

  CssAnimator.prototype.leave = function leave(element) {
    var _this2 = this;

    return new Promise(function (resolve, reject) {
      var animId = element.toString() + Math.random(),
          classList = element.classList;

      if (_this2.useAnimationDoneClasses) {
        classList.remove(_this2.animationEnteredClass);
        classList.remove(_this2.animationLeftClass);
      }

      classList.add('au-leave');

      var animStart;
      _this2.addMultipleEventListener(element, 'webkitAnimationStart animationstart', animStart = function (evAnimStart) {
        _this2.isAnimating = true;

        evAnimStart.stopPropagation();

        _this2.addAnimationToStack(animId);

        var animEnd;
        _this2.addMultipleEventListener(element, 'webkitAnimationEnd animationend', animEnd = function (evAnimEnd) {
          evAnimEnd.stopPropagation();

          classList.remove('au-leave-active');
          classList.remove('au-leave');

          _this2.removeAnimationFromStack(animId);

          evAnimEnd.target.removeEventListener(evAnimEnd.type, animEnd);

<<<<<<< HEAD
          if (_this2.useAnimationDoneClasses && _this2.animationLeftClass !== undefined && _this2.animationLeftClass !== null) {
            classList.add(_this2.animationLeftClass);
          }

=======
          _this2.isAnimating = false;
>>>>>>> 39f15979
          resolve(true);
        }, false);

        evAnimStart.target.removeEventListener(evAnimStart.type, animStart);
      }, false);

      var parent = element.parentElement,
          delay = 0;

      if (parent !== null && parent !== undefined && parent.classList.contains('au-stagger')) {
        var elemPos = Array.prototype.indexOf.call(parent.childNodes, element);
        delay = _this2.getElementAnimationDelay(parent) * elemPos;

        setTimeout(function () {
          classList.add('au-leave-active');
        }, delay);
      } else {
        classList.add('au-leave-active');
      }

      setTimeout(function () {
        if (_this2.animationStack.indexOf(animId) < 0) {
          classList.remove('au-leave-active');
          classList.remove('au-leave');

          resolve(false);
        }
      }, _this2.getElementAnimationDelay(element) + 400 + delay);
    });
  };

  CssAnimator.prototype.removeClass = function removeClass(element, className) {
    var _this3 = this;

    return new Promise(function (resolve, reject) {
      var classList = element.classList;

      if (!classList.contains(className)) {
        resolve(false);
        return;
      }

      var animId = element.toString() + className + Math.random();

      classList.remove(className);

      var animStart;
      _this3.addMultipleEventListener(element, 'webkitAnimationStart animationstart', animStart = function (evAnimStart) {
        _this3.isAnimating = true;

        evAnimStart.stopPropagation();

        _this3.addAnimationToStack(animId);

        var animEnd;
        _this3.addMultipleEventListener(element, 'webkitAnimationEnd animationend', animEnd = function (evAnimEnd) {
          evAnimEnd.stopPropagation();

          classList.remove(className + '-remove');

          _this3.removeAnimationFromStack(animId);

          evAnimEnd.target.removeEventListener(evAnimEnd.type, animEnd);

          _this3.isAnimating = false;
          resolve(true);
        }, false);

        evAnimStart.target.removeEventListener(evAnimStart.type, animStart);
      }, false);

      classList.add(className + '-remove');

      setTimeout(function () {
        if (_this3.animationStack.indexOf(animId) < 0) {
          classList.remove(className + '-remove');
          classList.remove(className);

          resolve(false);
        }
      }, _this3.getElementAnimationDelay(element) + 400);
    });
  };

  CssAnimator.prototype.addClass = function addClass(element, className) {
    var _this4 = this;

    return new Promise(function (resolve, reject) {
      var animId = element.toString() + className + Math.random(),
          classList = element.classList;

      var animStart;
      _this4.addMultipleEventListener(element, 'webkitAnimationStart animationstart', animStart = function (evAnimStart) {
        _this4.isAnimating = true;

        evAnimStart.stopPropagation();

        _this4.addAnimationToStack(animId);

        var animEnd;
        _this4.addMultipleEventListener(element, 'webkitAnimationEnd animationend', animEnd = function (evAnimEnd) {
          evAnimEnd.stopPropagation();

          classList.add(className);

          classList.remove(className + '-add');

          _this4.removeAnimationFromStack(animId);

          evAnimEnd.target.removeEventListener(evAnimEnd.type, animEnd);

          _this4.isAnimating = false;
          resolve(true);
        }, false);

        evAnimStart.target.removeEventListener(evAnimStart.type, animStart);
      }, false);

      classList.add(className + '-add');

      setTimeout(function () {
        if (_this4.animationStack.indexOf(animId) < 0) {
          classList.remove(className + '-add');
          classList.add(className);

          resolve(false);
        }
      }, _this4.getElementAnimationDelay(element) + 400);
    });
  };

  return CssAnimator;
})();

exports.CssAnimator = CssAnimator;<|MERGE_RESOLUTION|>--- conflicted
+++ resolved
@@ -9,14 +9,7 @@
     _classCallCheck(this, CssAnimator);
 
     this.animationStack = [];
-<<<<<<< HEAD
-
-    this.useAnimationDoneClasses = false;
-    this.animationEnteredClass = 'au-entered';
-    this.animationLeftClass = 'au-left';
-=======
     this.isAnimating = false;
->>>>>>> 39f15979
   }
 
   CssAnimator.prototype.addMultipleEventListener = function addMultipleEventListener(el, s, fn) {
@@ -72,11 +65,6 @@
       var animId = element.toString() + Math.random(),
           classList = element.classList;
 
-      if (_this.useAnimationDoneClasses) {
-        classList.remove(_this.animationEnteredClass);
-        classList.remove(_this.animationLeftClass);
-      }
-
       classList.add('au-enter');
 
       var animStart;
@@ -98,14 +86,7 @@
 
           evAnimEnd.target.removeEventListener(evAnimEnd.type, animEnd);
 
-<<<<<<< HEAD
-          if (_this.useAnimationDoneClasses && _this.animationEnteredClass !== undefined && _this.animationEnteredClass !== null) {
-            classList.add(_this.animationEnteredClass);
-          }
-
-=======
           _this.isAnimating = false;
->>>>>>> 39f15979
           resolve(true);
         }, false);
 
@@ -144,11 +125,6 @@
       var animId = element.toString() + Math.random(),
           classList = element.classList;
 
-      if (_this2.useAnimationDoneClasses) {
-        classList.remove(_this2.animationEnteredClass);
-        classList.remove(_this2.animationLeftClass);
-      }
-
       classList.add('au-leave');
 
       var animStart;
@@ -170,14 +146,7 @@
 
           evAnimEnd.target.removeEventListener(evAnimEnd.type, animEnd);
 
-<<<<<<< HEAD
-          if (_this2.useAnimationDoneClasses && _this2.animationLeftClass !== undefined && _this2.animationLeftClass !== null) {
-            classList.add(_this2.animationLeftClass);
-          }
-
-=======
           _this2.isAnimating = false;
->>>>>>> 39f15979
           resolve(true);
         }, false);
 
